--- conflicted
+++ resolved
@@ -645,14 +645,8 @@
   GdkWindowImplX11 *impl;
   GdkDrawableImplX11 *draw_impl;
   GdkScreenX11 *screen_x11;
-<<<<<<< HEAD
-  GdkScreen *screen;
-  GdkDisplay *display;
   GdkDeviceManager *device_manager;
-  GdkVisual *visual;
-=======
-  
->>>>>>> 2de23ea6
+  
   Window xparent;
   Visual *xvisual;
   Display *xdisplay;
@@ -668,24 +662,6 @@
   
   private = (GdkWindowObject *) window;
   
-<<<<<<< HEAD
-  if (!parent)
-    {
-      GDK_NOTE (MULTIHEAD,
-		g_warning ("gdk_window_new(): no parent specified reverting to parent = default root window"));
-      
-      screen = gdk_screen_get_default ();
-      display = gdk_screen_get_display (screen);
-      parent = gdk_screen_get_root_window (screen);
-    }
-  else
-    {
-      screen = gdk_drawable_get_screen (parent);
-      display = GDK_WINDOW_DISPLAY (parent);
-    }
-
-=======
->>>>>>> 2de23ea6
   screen_x11 = GDK_SCREEN_X11 (screen);
   xparent = GDK_WINDOW_XID (real_parent);
   
@@ -698,49 +674,6 @@
   xdisplay = screen_x11->xdisplay;
 
   xattributes_mask = 0;
-<<<<<<< HEAD
-  
-  if (attributes_mask & GDK_WA_X)
-    x = attributes->x;
-  else
-    x = 0;
-  
-  if (attributes_mask & GDK_WA_Y)
-    y = attributes->y;
-  else
-    y = 0;
-  
-  private->x = x;
-  private->y = y;
-  impl->width = (attributes->width > 1) ? (attributes->width) : (1);
-  impl->height = (attributes->height > 1) ? (attributes->height) : (1);
-
-  if (attributes->wclass == GDK_INPUT_ONLY)
-    {
-      /* Backwards compatiblity - we've always ignored
-       * attributes->window_type for input-only windows
-       * before
-       */
-      if (GDK_WINDOW_TYPE (parent) == GDK_WINDOW_ROOT)
-	private->window_type = GDK_WINDOW_TEMP;
-      else
-	private->window_type = GDK_WINDOW_CHILD;
-    }
-  else
-    private->window_type = attributes->window_type;
-
-  /* Work around a bug where Xorg refuses to map toplevel InputOnly windows 
-   * from an untrusted client: http://bugs.freedesktop.org/show_bug.cgi?id=6988
-   */
-  if (attributes->wclass == GDK_INPUT_ONLY &&
-      GDK_WINDOW_TYPE (parent) == GDK_WINDOW_ROOT &&
-      !G_LIKELY (GDK_DISPLAY_X11 (display)->trusted_client))
-    {
-      g_warning ("Coercing GDK_INPUT_ONLY toplevel window to GDK_INPUT_OUTPUT to work around bug in Xorg server");
-      attributes->wclass = GDK_INPUT_OUTPUT;
-    }
-=======
->>>>>>> 2de23ea6
 
   xvisual = ((GdkVisualPrivate*) visual)->xvisual;
   
@@ -898,14 +831,9 @@
 
   if (attributes_mask & GDK_WA_TYPE_HINT)
     gdk_window_set_type_hint (window, attributes->type_hint);
-<<<<<<< HEAD
-
-  device_manager = gdk_device_manager_get_for_display (display);
+
+  device_manager = gdk_device_manager_get_for_display (GDK_WINDOW_DISPLAY (window));
   gdk_device_manager_set_window_events (device_manager, window, attributes->event_mask);
-
-  return window;
-=======
->>>>>>> 2de23ea6
 }
 
 static GdkEventMask
@@ -1111,14 +1039,6 @@
 
   _gdk_selection_window_destroyed (window);
   
-<<<<<<< HEAD
-#if 0
-  if (private->extension_events != 0)
-    _gdk_input_window_destroy (window);
-#endif
-
-=======
->>>>>>> 2de23ea6
   toplevel = _gdk_x11_window_get_toplevel (window);
   if (toplevel)
     gdk_toplevel_x11_free_contents (GDK_WINDOW_DISPLAY (window), toplevel);
@@ -5668,8 +5588,10 @@
   iface->queue_antiexpose = _gdk_x11_window_queue_antiexpose;
   iface->queue_translation = _gdk_x11_window_queue_translation;
   iface->destroy = _gdk_x11_window_destroy;
+#if 0
   iface->input_window_destroy = _gdk_input_window_destroy;
   iface->input_window_crossing = _gdk_input_crossing_event;
+#endif
 }
 
 #define __GDK_WINDOW_X11_C__
